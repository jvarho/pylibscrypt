#!/usr/bin/env python

# Copyright (c) 2014 Jan Varho
#
# Permission is hereby granted, free of charge, to any person obtaining a copy
# of this software and associated documentation files (the "Software"), to deal
# in the Software without restriction, including without limitation the rights
# to use, copy, modify, merge, publish, distribute, sublicense, and/or sell
# copies of the Software, and to permit persons to whom the Software is
# furnished to do so, subject to the following conditions:
#
# The above copyright notice and this permission notice shall be included in
# all copies or substantial portions of the Software.
#
# THE SOFTWARE IS PROVIDED "AS IS", WITHOUT WARRANTY OF ANY KIND, EXPRESS OR
# IMPLIED, INCLUDING BUT NOT LIMITED TO THE WARRANTIES OF MERCHANTABILITY,
# FITNESS FOR A PARTICULAR PURPOSE AND NONINFRINGEMENT. IN NO EVENT SHALL THE
# AUTHORS OR COPYRIGHT HOLDERS BE LIABLE FOR ANY CLAIM, DAMAGES OR OTHER
# LIABILITY, WHETHER IN AN ACTION OF CONTRACT, TORT OR OTHERWISE, ARISING FROM,
# OUT OF OR IN CONNECTION WITH THE SOFTWARE OR THE USE OR OTHER DEALINGS IN
# THE SOFTWARE.

"""Tests scrypt and PBKDF2 implementations"""


import base64
import hashlib
import unittest


class ScryptTests(unittest.TestCase):
    """Tests an scrypt implementation from module"""
    def setUp(self):
        if not self.module:
            self.skipTest('module not tested')

    def _test_vector(self, vector):
        pw, s, N, r, p, h, m = vector
        self.assertEqual(
            self.module.scrypt(pw, s, N, r, p),
            base64.b16decode(h, True)
        )
        if m is not None:
            self.assertEqual(
                self.module.scrypt_mcf(pw, s, N, r, p),
                m
            )
            self.assertTrue(self.module.scrypt_mcf_check(m, pw))
            self.assertFalse(self.module.scrypt_mcf_check(m, b'x' + pw))

    def test_vector0(self):
        self._test_vector((
            b'', b'', 16, 1, 1,
            b'77d6576238657b203b19ca42c18a0497f16b4844e3074ae8dfdffa3fede21442'
            b'fcd0069ded0948f8326a753a0fc81f17e8d3e0fb2e0d3628cf35e20c38d18906',
            None
        ))

    def test_vector1(self):
        if self.fast:
            self.skipTest('slow testcase')
        self._test_vector((
            b'password', b'NaCl', 1024, 8, 16,
            b'fdbabe1c9d3472007856e7190d01e9fe7c6ad7cbc8237830e77376634b373162'
            b'2eaf30d92e22a3886ff109279d9830dac727afb94a83ee6d8360cbdfa2cc0640',
            b'$s1$0a0810$TmFDbA==$/bq+HJ00cgB4VucZDQHp/nxq18vII3gw53N2Y0s3MWIu'
            b'rzDZLiKjiG/xCSedmDDaxyevuUqD7m2DYMvfoswGQA=='
        ))

    def test_vector2(self):
        if self.fast:
            self.skipTest('slow testcase')
        self._test_vector((
            b'pleaseletmein', b'SodiumChloride', 16384, 8, 1,
            b'7023bdcb3afd7348461c06cd81fd38ebfda8fbba904f8e3ea9b543f6545da1f2'
            b'd5432955613f0fcf62d49705242a9af9e61e85dc0d651e40dfcf017b45575887',
            b'$s1$0e0801$U29kaXVtQ2hsb3JpZGU=$cCO9yzr9c0hGHAbNgf046/2o+7qQT44+'
            b'qbVD9lRdofLVQylVYT8Pz2LUlwUkKpr55h6F3A1lHkDfzwF7RVdYhw=='
        ))

    def test_vector3(self):
        self._test_vector((
            b'password', b'NaCl', 2, 8, 1,
            b'e5ed8edc019edfef2d3ced0896faf9eec6921dcc68125ce81c10d53474ce'
            b'1be545979159700d324e77c68d34c553636a8429c4f3c99b9566466877f9'
            b'dca2b92b',
            b'$s1$010801$TmFDbA==$5e2O3AGe3+8tPO0Ilvr57saSHcxoElzoHBDVNHTO'
            b'G+VFl5FZcA0yTnfGjTTFU2NqhCnE88mblWZGaHf53KK5Kw=='
        ))

    def test_vector4(self):
        self._test_vector((
            b'pleaseletmein', b'SodiumChloride', 4, 1, 1,
            b'BB1D77016C543A99FE632C9C43C60180FD05E0CAC8B29374DBD1854569CB'
            b'534F487240CFC069D6A59A35F2FA5C7428B21D9BE9F84315446D5371119E'
            b'016FEDF7',
            b'$s1$020101$U29kaXVtQ2hsb3JpZGU=$ux13AWxUOpn+YyycQ8YBgP0F4MrI'
            b'spN029GFRWnLU09IckDPwGnWpZo18vpcdCiyHZvp+EMVRG1TcRGeAW/t9w=='
        ))

    def test_vector5(self):
        if self.fast:
            self.skipTest('slow testcase')
        self._test_vector((
            b'pleaseletmein', b'X'*32, 2**10, 8, 1,
            b'cd81f46bd79125651e017a1bf5a28295f68d4b68d397815514bfdc2f3684'
            b'f034ae2a5df332a48e915f7567306df2d401387b70d8f02f83bd6f4c69ff'
            b'89d2663c',
            None
        ))

    def test_vector6(self):
        self._test_vector((
            b'pa\0ss', b'salt'*4, 32, 2, 2,
            b'76c5260f1dc6339512ae87143d799089f5b508c823c870a3d55f641efa84'
            b'63a813221050c93a44255ac8027804c49a87c1ecc9911356b9fc17e06eda'
            b'85f23ff5',
<<<<<<< HEAD
            b'$s1$050202$c2FsdHNhbHRzYWx0c2FsdA==$dsUmDx3GM5USrocUPXmQifW1'
            b'CMgjyHCj1V9kHvqEY6gTIhBQyTpEJVrIAngExJqHwezJkRNWufwX4G7ahfI/'
            b'9Q=='
=======
            None
>>>>>>> 16ad9386
        ))

    def test_bytes_enforced(self):
        self.assertRaises(TypeError, self.module.scrypt, u'pass', b'salt')
        self.assertRaises(TypeError, self.module.scrypt, 42, b'salt')
        self.assertRaises(TypeError, self.module.scrypt, b'pass', None)
        self.assertRaises(TypeError, self.module.scrypt_mcf, u'mcf', b'pass')
        self.assertRaises(TypeError, self.module.scrypt_mcf, object, b'pass')

    def test_salt_length_mcf(self):
        pw = b'pass'
        self.assertRaises(ValueError, self.module.scrypt_mcf, pw, b'')
        self.assertRaises(ValueError, self.module.scrypt_mcf, pw, b'a'*17)

    def test_salt_generation(self):
        pw, N = b'pass', 2
        m1 = self.module.scrypt_mcf(pw, N=N)
        m2 = self.module.scrypt_mcf(pw, N=N)
        self.assertNotEqual(m1, m2)
        self.assertTrue(self.module.scrypt_mcf_check(m1, pw))
        self.assertTrue(self.module.scrypt_mcf_check(m2, pw))

    def test_invalid_N(self):
        pw, s = b'password', b'salt'*8
        self.assertRaises(TypeError, self.module.scrypt, pw, s, 7.5)
        self.assertRaises(ValueError, self.module.scrypt, pw, s, -1)
        self.assertRaises(ValueError, self.module.scrypt, pw, s, 1)
        self.assertRaises(ValueError, self.module.scrypt, pw, s, 42)
        self.assertRaises(ValueError, self.module.scrypt, pw, s, 2**66)
        self.assertRaises(ValueError, self.module.scrypt, pw, s, 2**66+2)
        self.assertRaises(ValueError, self.module.scrypt_mcf, pw, None, 1)
        self.assertRaises(ValueError, self.module.scrypt_mcf, pw, None, 2**32)

    def test_huge_N(self):
        pw, s = b'password', b'salt'*8
        self.assertRaises(ValueError, self.module.scrypt, pw, s, 2**50)
        self.assertRaises(ValueError, self.module.scrypt, pw, s, 2**60)
        self.assertRaises(ValueError, self.module.scrypt_mcf, pw,
                          N=2**31, prefix=b'$7$')

    def test_invalid_r(self):
        pw, s, N = b'password', b'salt', 2
        self.assertRaises(ValueError, self.module.scrypt, pw, s, N, 0)
        self.assertRaises(ValueError, self.module.scrypt, pw, s, N, -1)
        self.assertRaises(TypeError, self.module.scrypt, pw, s, N, 7.5)
        self.assertRaises(ValueError, self.module.scrypt, pw, s, N, 2**31)
        self.assertRaises(ValueError, self.module.scrypt_mcf, pw, s, N, 256)

    def test_invalid_p(self):
        pw, s, N = b'password', b'salt', 2
        self.assertRaises(ValueError, self.module.scrypt, pw, s, N, 1, 0)
        self.assertRaises(ValueError, self.module.scrypt, pw, s, N, 1, -2**31)
        self.assertRaises(TypeError, self.module.scrypt, pw, s, N, 1, 7.5)
        self.assertRaises(ValueError, self.module.scrypt, pw, s, N, 2**35)
        self.assertRaises(ValueError, self.module.scrypt_mcf, pw, s, N, 1, 256)

    def test_olen(self):
        pw, s, N = b'password', b'salt', 2
        self.assertEquals(len(self.module.scrypt(pw, s, N, olen=42)), 42)
        self.assertEquals(len(self.module.scrypt(pw, s, N, olen=100)), 100)

    def test_invalid_olen(self):
        pw, s, N = b'password', b'salt', 2**10
        self.assertRaises(TypeError, self.module.scrypt, pw, s, N, olen=b'7')
        self.assertRaises(ValueError, self.module.scrypt, pw, s, N, olen=-1)

    def test_mcf(self):
        pw = b'password'
        self.assertRaises(ValueError, self.module.scrypt_mcf_check, b'', pw)
        self.assertRaises(ValueError, self.module.scrypt_mcf_check,
                          b'$s1$ffffffff$aaaa$bbbb', pw)
        self.assertRaises(TypeError, self.module.scrypt_mcf_check, u'mcf', pw)
        self.assertRaises(TypeError, self.module.scrypt_mcf_check, b'mcf', 42)

<<<<<<< HEAD
    def test_mcf_padding(self):
        if self.fast:
            self.skipTest('slow testcase')
        pw = 'pleaseletmein'
        m1 = (
            b'$s1$020101$U29kaXVtQ2hsb3JpZGU$ux13AWxUOpn+YyycQ8YBgP0F4MrI'
            b'spN029GFRWnLU09IckDPwGnWpZo18vpcdCiyHZvp+EMVRG1TcRGeAW/t9w=='
        )
        m2 = (
            b'$s1$020101$U29kaXVtQ2hsb3JpZGU=$ux13AWxUOpn+YyycQ8YBgP0F4MrI'
            b'spN029GFRWnLU09IckDPwGnWpZo18vpcdCiyHZvp+EMVRG1TcRGeAW/t9w='
        )
        m3 = (
            b'$s1$020101$U29kaXVtQ2hsb3JpZGU=$ux13AWxUOpn+YyycQ8YBgP0F4MrI'
            b'spN029GFRWnLU09IckDPwGnWpZo18vpcdCiyHZvp+EMVRG1TcRGeAW/t9'
        )
        self.assertTrue(self.module.scrypt_mcf_check(m1, pw))
        self.assertTrue(self.module.scrypt_mcf_check(m2, pw))
        self.assertRaises(ValueError, self.module.scrypt_mcf_check, m3, pw)

    def test_mcf_nonstandard(self):
        pw = b'pass'
        m1 = ( # empty salt
            b'$s1$010801$$WA1vBj+HFlIk7pG/OPS5bY4NKHBGeGIxEY99farnu2C9uOHxKe'
            b'LWP3sCXRvP98F7lVi2JNT/Bmte38iodf81VEYB0Nu3pBw9JqTwiCAqMwL+2kqB'
        )
        m2 = ( # 31 byte hash
            b'$7$16..../....l/htqjrI38qNowkQZL8RxFVxS8JV9PPJr1+A/WTQWiU'
            b'$wOcPY0vsHHshxa0u87FDhmTo42WZr0JbSHY2w2Zkyr1'
        )
        m3 = ( # 44 byte salt, 31 byte hash
            b'$7$12..../....aaaaaaaaaaaaaaaaaaaaaaaaaaaaaaaaaaaaaaaaaaaa'
            b'$14hkhieutTQcbq.iU1FDZzYz1vW8NPYowy4WERDM70'
        )
        self.assertTrue(self.module.scrypt_mcf_check(m1, pw))
        self.assertTrue(self.module.scrypt_mcf_check(m2, pw))
        self.assertTrue(self.module.scrypt_mcf_check(m3, pw))

    def test_mcf_7(self):
        if self.fast:
            self.skipTest('slow testcase')
        p, m = b'pleaseletmein', (
            b'$7$C6..../....SodiumChloride'
            b'$kBGj9fHznVYFQMEn/qDCfrDevf9YDtcDdKvEqHJLV8D'
        )
        self.assertTrue(self.module.scrypt_mcf_check(m, p))
        self.assertFalse(self.module.scrypt_mcf_check(m, b'X'+p))
        self.assertRaises(ValueError, self.module.scrypt_mcf_check,
            b'$7$$', p
        )
        self.assertRaises(ValueError, self.module.scrypt_mcf_check,
            b'$7$$$', p
        )

    def test_mcf_7_2(self):
        if self.fast:
            self.skipTest('slow testcase')
        p = b'pleaseletmein'
        m1 = self.module.scrypt_mcf(p, None, 2**10, 8, 1, b'$7$')
        self.assertTrue(m1.startswith(b'$7$'))
        self.assertTrue(self.module.scrypt_mcf_check(m1, p))
        m2 = self.module.scrypt_mcf(p, None, 2**10, 8, 1, b'$s1$')
        self.assertTrue(m2.startswith(b'$s1$'))
        self.assertTrue(self.module.scrypt_mcf_check(m1, p))

    def test_mcf_7_fast(self):
        p, s, m1 = b'pleaseletmein', b'SodiumChloride', (
            b'$7$06..../....SodiumChloride'
            b'$ENlyo6fGw4PCcDBOFepfSZjFUnVatHzCcW55.ZGz3B0'
        )
        self.assertEqual(
            self.module.scrypt_mcf(p, s, 4, 8, 1, b'$7$'),
            m1
        )
        self.assertTrue(self.module.scrypt_mcf_check(m1, p))
        m2 = self.module.scrypt_mcf(p, None, 4, 8, 1, b'$7$')
        self.assertTrue(self.module.scrypt_mcf_check(m2, p))

    def test_mcf_unknown(self):
        p = b'pleaseletmein'
        self.assertRaises(ValueError, self.module.scrypt_mcf, p, prefix=b'$$')

    def test_mcf_any_null(self):
        if self.fast:
            self.skipTest('slow testcase')
        p1, p2, p3 = b'please', b'please\0letmein', b'pleaseletmein'
        m = self.module.scrypt_mcf(p2, prefix=None)
        self.assertTrue(m)
=======
    def test_mcf_null(self):
        p1, p2, p3 = b'please', b'please\0letmein', b'pleaseletmein'
        self.assertRaises(ValueError, self.module.scrypt_mcf, p2, N=4)
        m = (
            b'$s1$020801$m8/OZVv4hi8rHFVTvOH3tQ==$jwi4vgiCjyqrZKOaksMFks5A'
            b'M9ZRcrVPhAwqT1iRMTqXYrwkTngwjR2rwbAet9cSGdFfSverOEVLiLuUzG4k'
            b'Hg=='
        )
>>>>>>> 16ad9386
        self.assertTrue(self.module.scrypt_mcf_check(m, p2))
        self.assertFalse(self.module.scrypt_mcf_check(m, p1))
        self.assertFalse(self.module.scrypt_mcf_check(m, p3))


def load_scrypt_suite(name, module, fast=True):
    loader = unittest.defaultTestLoader
    tests = type(name, (ScryptTests,), {'module': module, 'fast': fast})
    return unittest.defaultTestLoader.loadTestsFromTestCase(tests)


def run_scrypt_suite(module, fast=False):
    suite = unittest.TestSuite()
    suite.addTest(load_scrypt_suite('scryptTests', module, fast))
    unittest.TextTestRunner().run(suite)


class PBKDF2Tests(unittest.TestCase):
    """Tests a PBKDF2 implementation from module"""
    def setUp(self):
        if not self.module:
            self.skipTest('module not tested')

    def _test_vector(self, vector):
        n, p, s, c, l, h = vector
        h = base64.b16decode(h, True)
        self.assertEquals(self.module.pbkdf2_hmac(n, p, s, c, l), h)

    def test_vector1(self):
        self._test_vector(('sha1', b'password', b'salt', 1, 20,
                           b'0c60c80f961f0e71f3a9b524af6012062fe037a6'))

    def test_vector2(self):
        self._test_vector(('sha1', b'pass\0word', b'sa\0lt', 4096, 16,
                           b'56fa6aa75548099dcc37d7f03425e0c3'))

    def test_vector3(self):
        self._test_vector(('sha256', b'password', b'NaCl', 7, 42,
                           b'8cb94b8721e20e643be099f3c31d332456b4c26f55'
                           b'b6403950267dc2b3c0806bda709a3f2d7f6107db73'))

    def test_long_key(self):
        self.module.pbkdf2_hmac('sha256', b'pass'*100, b'NaCl', 2, 20)


def load_pbkdf2_suite(name, module):
    loader = unittest.defaultTestLoader
    tests = type(name, (PBKDF2Tests,), {'module': module})
    return unittest.defaultTestLoader.loadTestsFromTestCase(tests)


def run_pbkdf2_suite(module, fast=False):
    suite = unittest.TestSuite()
    suite.addTest(load_pbkdf2_suite('scryptTests', module))
    unittest.TextTestRunner().run(suite)


if __name__ == "__main__":
    suite = unittest.TestSuite()
    try:
        import pylibscrypt
        suite.addTest(load_scrypt_suite('pylibscryptTests', pylibscrypt, True))
    except ImportError:
        suite.addTest(load_scrypt_suite('pylibscryptTests', None, True))

    try:
        import pyscrypt
        suite.addTest(load_scrypt_suite('pyscryptTests', pyscrypt, True))
    except ImportError:
        suite.addTest(load_scrypt_suite('pyscryptTests', None, True))

    try:
        import pylibsodium
        suite.addTest(load_scrypt_suite('pylibsodiumTests',
                                        pylibsodium, True))
    except ImportError:
        suite.addTest(load_scrypt_suite('pylibsodiumTests', None, True))

    try:
        import pylibsodium_salsa
        suite.addTest(load_scrypt_suite('pylibsodium_salsaTests',
                                        pylibsodium_salsa, True))
    except ImportError:
        suite.addTest(load_scrypt_suite('pylibsodium_salsaTests', None, True))

    try:
        import pypyscrypt_inline as pypyscrypt
        suite.addTest(load_scrypt_suite('pypyscryptTests', pypyscrypt, True))
    except ImportError:
        suite.addTest(load_scrypt_suite('pypyscryptTests', None, True))

    try:
        import pbkdf2
        suite.addTest(load_pbkdf2_suite('pbkdf2', pbkdf2))
    except ImportError:
        suite.addTest(load_pbkdf2_suite('pbkdf2', None))

    if 'pbkdf2_hmac' in dir(hashlib):
        suite.addTest(load_pbkdf2_suite('hashlib_pbkdf2', hashlib))
    else:
        suite.addTest(load_pbkdf2_suite('hashlib_pbkdf2', None))

    unittest.TextTestRunner().run(suite)
<|MERGE_RESOLUTION|>--- conflicted
+++ resolved
@@ -115,13 +115,7 @@
             b'76c5260f1dc6339512ae87143d799089f5b508c823c870a3d55f641efa84'
             b'63a813221050c93a44255ac8027804c49a87c1ecc9911356b9fc17e06eda'
             b'85f23ff5',
-<<<<<<< HEAD
-            b'$s1$050202$c2FsdHNhbHRzYWx0c2FsdA==$dsUmDx3GM5USrocUPXmQifW1'
-            b'CMgjyHCj1V9kHvqEY6gTIhBQyTpEJVrIAngExJqHwezJkRNWufwX4G7ahfI/'
-            b'9Q=='
-=======
             None
->>>>>>> 16ad9386
         ))
 
     def test_bytes_enforced(self):
@@ -196,7 +190,6 @@
         self.assertRaises(TypeError, self.module.scrypt_mcf_check, u'mcf', pw)
         self.assertRaises(TypeError, self.module.scrypt_mcf_check, b'mcf', 42)
 
-<<<<<<< HEAD
     def test_mcf_padding(self):
         if self.fast:
             self.skipTest('slow testcase')
@@ -279,13 +272,6 @@
         p = b'pleaseletmein'
         self.assertRaises(ValueError, self.module.scrypt_mcf, p, prefix=b'$$')
 
-    def test_mcf_any_null(self):
-        if self.fast:
-            self.skipTest('slow testcase')
-        p1, p2, p3 = b'please', b'please\0letmein', b'pleaseletmein'
-        m = self.module.scrypt_mcf(p2, prefix=None)
-        self.assertTrue(m)
-=======
     def test_mcf_null(self):
         p1, p2, p3 = b'please', b'please\0letmein', b'pleaseletmein'
         self.assertRaises(ValueError, self.module.scrypt_mcf, p2, N=4)
@@ -294,7 +280,6 @@
             b'M9ZRcrVPhAwqT1iRMTqXYrwkTngwjR2rwbAet9cSGdFfSverOEVLiLuUzG4k'
             b'Hg=='
         )
->>>>>>> 16ad9386
         self.assertTrue(self.module.scrypt_mcf_check(m, p2))
         self.assertFalse(self.module.scrypt_mcf_check(m, p1))
         self.assertFalse(self.module.scrypt_mcf_check(m, p3))
