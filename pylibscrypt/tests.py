--- conflicted
+++ resolved
@@ -109,7 +109,6 @@
             None
         ))
 
-<<<<<<< HEAD
     def test_vector6(self):
         self._test_vector((
             b'pa\0ss', b'salt'*4, 32, 2, 2,
@@ -117,21 +116,6 @@
             b'63a813221050c93a44255ac8027804c49a87c1ecc9911356b9fc17e06eda'
             b'85f23ff5',
             None
-=======
-    def test_vector8(self):
-        self._test_vector((
-            b'\xfa\xbe\xd6\x89\xe2g\xd7B\xe2\xab\xb7F" \xb2*\x84(^\xe6\xbd'
-            b'\xfd\x04.\xfa\xa5:e\x8f\xf7R\xf3hN\x85\xda\x88\xf1\xf7\xbec'
-            b'\x1dx\x14\x86p`6R\x0c\x1f\xa2\xbe\x84<\xbd\x94a\xd7m}7\x1bo'
-            b'\x9a^^\x00\xa9\x17U\\\xd0',
-            b'a'*16, 2, 8, 1,
-            b'a4895c676889ab7579053d3c3156ca18d75ffd85ca808108a20929515658'
-            b'fbd4389295baec215e52e8fcd3dc962ee6ce8f18d152b14bc695f481f20b'
-            b'7d68c021',
-            b'$s1$010801$YWFhYWFhYWFhYWFhYWFhYQ==$pIlcZ2iJq3V5BT08MVbKGNdf'
-            b'/YXKgIEIogkpUVZY+9Q4kpW67CFeUuj809yWLubOjxjRUrFLxpX0gfILfWjA'
-            b'IQ=='
->>>>>>> 6785bfa1
         ))
 
     def test_bytes_enforced(self):
