#!/usr/bin/env python

# Copyright (c) 2014 Jan Varho
#
# Permission is hereby granted, free of charge, to any person obtaining a copy
# of this software and associated documentation files (the "Software"), to deal
# in the Software without restriction, including without limitation the rights
# to use, copy, modify, merge, publish, distribute, sublicense, and/or sell
# copies of the Software, and to permit persons to whom the Software is
# furnished to do so, subject to the following conditions:
#
# The above copyright notice and this permission notice shall be included in
# all copies or substantial portions of the Software.
#
# THE SOFTWARE IS PROVIDED "AS IS", WITHOUT WARRANTY OF ANY KIND, EXPRESS OR
# IMPLIED, INCLUDING BUT NOT LIMITED TO THE WARRANTIES OF MERCHANTABILITY,
# FITNESS FOR A PARTICULAR PURPOSE AND NONINFRINGEMENT. IN NO EVENT SHALL THE
# AUTHORS OR COPYRIGHT HOLDERS BE LIABLE FOR ANY CLAIM, DAMAGES OR OTHER
# LIABILITY, WHETHER IN AN ACTION OF CONTRACT, TORT OR OTHERWISE, ARISING FROM,
# OUT OF OR IN CONNECTION WITH THE SOFTWARE OR THE USE OR OTHER DEALINGS IN
# THE SOFTWARE.

"""Scrypt implementation that calls into system libscrypt"""


import base64
import ctypes, ctypes.util
from ctypes import c_char_p, c_size_t, c_uint64, c_uint32
import os

<<<<<<< HEAD
from common import *
=======
from consts import *
>>>>>>> 16ad9386
import mcf as mcf_mod


_libscrypt_soname = ctypes.util.find_library('scrypt')
if _libscrypt_soname is None:
    raise ImportError('Unable to find libscrypt')

try:
    _libscrypt = ctypes.CDLL(_libscrypt_soname)
    _libscrypt_scrypt = _libscrypt.libscrypt_scrypt
    _libscrypt_mcf = _libscrypt.libscrypt_mcf
    _libscrypt_check = _libscrypt.libscrypt_check
except OSError:
    raise ImportError('Unable to load libscrypt: ' + _libscrypt_soname)
except AttributeError:
    raise ImportError('Incompatible libscrypt: ' + _libscrypt_soname)

_libscrypt_scrypt.argtypes = [
    c_char_p,  # password
    c_size_t,  # password length
    c_char_p,  # salt
    c_size_t,  # salt length
    c_uint64,  # N
    c_uint32,  # r
    c_uint32,  # p
    c_char_p,  # out
    c_size_t,  # out length
]

_libscrypt_mcf.argtypes = [
    c_uint64,  # N
    c_uint32,  # r
    c_uint32,  # p
    c_char_p,  # salt
    c_char_p,  # hash
    c_char_p,  # out (125+ bytes)
]

_libscrypt_check.argtypes = [
    c_char_p,  # mcf (modified)
    c_char_p,  # hash
]


def scrypt(password, salt, N=SCRYPT_N, r=SCRYPT_r, p=SCRYPT_p, olen=64):
    """Derives a 64-byte hash using the scrypt key-derivarion function

    N must be a power of two larger than 1 but no larger than 2 ** 63 (insane)
    r and p must be positive numbers such that r * p < 2 ** 30

    The default values are:
    N -- 2**14 (~16k)
    r -- 8
    p -- 1

    Memory usage is proportional to N*r. Defaults require about 16 MiB.
    Time taken is proportional to N*p. Defaults take <100ms of a recent x86.

    The last one differs from libscrypt defaults, but matches the 'interactive'
    work factor from the original paper. For long term storage where runtime of
    key derivation is not a problem, you could use 16 as in libscrypt or better
    yet increase N if memory is plentiful.
    """
    check_args(password, salt, N, r, p, olen)

    out = ctypes.create_string_buffer(olen)
    ret = _libscrypt_scrypt(password, len(password), salt, len(salt),
                          N, r, p, out, len(out))
    if ret:
        raise ValueError

    return out.raw


def scrypt_mcf(password, salt=None, N=SCRYPT_N, r=SCRYPT_r, p=SCRYPT_p,
               prefix=SCRYPT_MCF_PREFIX_DEFAULT):
    """Derives a Modular Crypt Format hash using the scrypt KDF

    Parameter space is smaller than for scrypt():
    N must be a power of two larger than 1 but no larger than 2 ** 31
    r and p must be positive numbers between 1 and 255
    Salt must be a byte string 1-16 bytes long.

    If no salt is given, a random salt of 128+ bits is used. (Recommended.)
    """
    if (prefix != SCRYPT_MCF_PREFIX_s1 and prefix != SCRYPT_MCF_PREFIX_ANY):
        return mcf_mod.scrypt_mcf(scrypt, password, salt, N, r, p, prefix)
    if salt is None:
        salt = os.urandom(16)
    elif not (1 <= len(salt) <= 16):
        raise ValueError('salt must be 1-16 bytes')
    if N > 2**31:
        raise ValueError('N > 2**31 not supported')
    if b'\0' in password:
        raise ValueError('scrypt_mcf password must not contain zero bytes')

    hash = scrypt(password, salt, N, r, p)

    h64 = base64.b64encode(hash)
    s64 = base64.b64encode(salt)

    out = ctypes.create_string_buffer(125)
    ret = _libscrypt_mcf(N, r, p, s64, h64, out)
    if not ret:
        raise ValueError

    out = out.raw.strip(b'\0')
    # XXX: Hack to support old libscrypt (like in Ubuntu 14.04)
    if len(out) == 123:
        out = out + b'='

    return out


def scrypt_mcf_check(mcf, password):
    """Returns True if the password matches the given MCF hash"""
    if not isinstance(mcf, bytes):
        raise TypeError
    if not isinstance(password, bytes):
        raise TypeError
    if len(mcf) != 124 or b'\0' in password:
        return mcf_mod.scrypt_mcf_check(scrypt, mcf, password)

    mcfbuf = ctypes.create_string_buffer(mcf)
    ret = _libscrypt_check(mcfbuf, password)
    if ret < 0:
        return mcf_mod.scrypt_mcf_check(scrypt, mcf, password)

    return bool(ret)


if __name__ == "__main__":
    import sys
    import tests
    tests.run_scrypt_suite(sys.modules[__name__])
<|MERGE_RESOLUTION|>--- conflicted
+++ resolved
@@ -28,11 +28,7 @@
 from ctypes import c_char_p, c_size_t, c_uint64, c_uint32
 import os
 
-<<<<<<< HEAD
 from common import *
-=======
-from consts import *
->>>>>>> 16ad9386
 import mcf as mcf_mod
 
 
